# coding: utf-8
import numpy as np

from .._shared._geometry import polygon_clip
from ._draw import (_coords_inside_image, _line, _line_aa,
                    _polygon, _ellipse_perimeter,
                    _circle_perimeter, _circle_perimeter_aa,
                    _bezier_curve)


def _ellipse_in_shape(shape, center, radii, rotation=0.):
    """Generate coordinates of points within ellipse bounded by shape.

    Parameters
    ----------
    shape :  iterable of ints
        Shape of the input image.  Must be length 2.
    center : iterable of floats
        (row, column) position of center inside the given shape.
    radii : iterable of floats
        Size of two half axes (for row and column)
    rotation : float, optional
        Rotation of the ellipse defined by the above, in radians
        in range (-PI, PI), in contra clockwise direction,
        with respect to the column-axis.

    Returns
    -------
    rows : iterable of ints
        Row coordinates representing values within the ellipse.
    cols : iterable of ints
        Corresponding column coordinates representing values within the ellipse.
    """
    r_lim, c_lim = np.ogrid[0:float(shape[0]), 0:float(shape[1])]
    r_org, c_org = center
    r_rad, c_rad = radii
    rotation %= np.pi
    sin_alpha, cos_alpha = np.sin(rotation), np.cos(rotation)
    r, c = (r_lim - r_org), (c_lim - c_org)
    distances = ((r * cos_alpha + c * sin_alpha) / r_rad) ** 2 \
                + ((r * sin_alpha - c * cos_alpha) / c_rad) ** 2
    return np.nonzero(distances < 1)


def ellipse(r, c, r_radius, c_radius, shape=None, rotation=0.):
    """Generate coordinates of pixels within ellipse.

    Parameters
    ----------
    r, c : double
        Centre coordinate of ellipse.
    r_radius, c_radius : double
        Minor and major semi-axes. ``(r/r_radius)**2 + (c/c_radius)**2 = 1``.
    shape : tuple, optional
        Image shape which is used to determine the maximum extent of output pixel
        coordinates. This is useful for ellipses which exceed the image size.
        By default the full extent of the ellipse are used.
    rotation : float, optional (default 0.)
        Set the ellipse rotation (rotation) in range (-PI, PI)
        in contra clock wise direction, so PI/2 degree means swap ellipse axis

    Returns
    -------
    rr, cc : ndarray of int
        Pixel coordinates of ellipse.
        May be used to directly index into an array, e.g.
        ``img[rr, cc] = 1``.

    Examples
    --------
    >>> from skimage.draw import ellipse
    >>> img = np.zeros((10, 12), dtype=np.uint8)
    >>> rr, cc = ellipse(5, 6, 3, 5, rotation=np.deg2rad(30))
    >>> img[rr, cc] = 1
    >>> img
    array([[0, 0, 0, 0, 0, 0, 0, 0, 0, 0, 0, 0],
           [0, 0, 0, 0, 0, 0, 0, 0, 0, 0, 0, 0],
           [0, 0, 0, 0, 0, 0, 1, 1, 1, 1, 0, 0],
           [0, 0, 0, 0, 1, 1, 1, 1, 1, 1, 1, 0],
           [0, 0, 0, 1, 1, 1, 1, 1, 1, 1, 1, 0],
           [0, 0, 1, 1, 1, 1, 1, 1, 1, 1, 1, 0],
           [0, 0, 1, 1, 1, 1, 1, 1, 1, 1, 0, 0],
           [0, 0, 1, 1, 1, 1, 1, 1, 1, 0, 0, 0],
           [0, 0, 0, 1, 1, 1, 1, 0, 0, 0, 0, 0],
           [0, 0, 0, 0, 0, 0, 0, 0, 0, 0, 0, 0]], dtype=uint8)

    Notes
    -----
<<<<<<< HEAD
    The ellipse equation::

    ((x * cos(alpha) + y * sin(alpha)) / x_radius) ** 2
                + ((x * sin(alpha) - y * cos(alpha)) / y_radius) ** 2 = 1
=======
    The ellipse equation:
    ``((x * cos(alpha) + y * sin(alpha)) / x_radius) ** 2
                + ((x * sin(alpha) - y * cos(alpha)) / y_radius) ** 2 = 1``
>>>>>>> b0279769

    """

    center = np.array([r, c])
    radii = np.array([r_radius, c_radius])
    # allow just rotation with in range +/- 180 degree
    rotation %= np.pi

    # compute rotated radii by given rotation
    r_radius_rot = abs(r_radius * np.cos(rotation)) \
                   + c_radius * np.sin(rotation)
    c_radius_rot = r_radius * np.sin(rotation) \
                   + abs(c_radius * np.cos(rotation))
    # The upper_left and lower_right corners of the smallest rectangle
    # containing the ellipse.
    radii_rot = np.array([r_radius_rot, c_radius_rot])
    upper_left = np.ceil(center - radii_rot).astype(int)
    lower_right = np.floor(center + radii_rot).astype(int)

    if shape is not None:
        # Constrain upper_left and lower_right by shape boundary.
        upper_left = np.maximum(upper_left, np.array([0, 0]))
        lower_right = np.minimum(lower_right, np.array(shape[:2]) - 1)

    shifted_center = center - upper_left
    bounding_shape = lower_right - upper_left + 1

    rr, cc = _ellipse_in_shape(bounding_shape, shifted_center, radii, rotation)
    rr.flags.writeable = True
    cc.flags.writeable = True
    rr += upper_left[0]
    cc += upper_left[1]
    return rr, cc


def circle(r, c, radius, shape=None):
    """Generate coordinates of pixels within circle.

    Parameters
    ----------
    r, c : double
        Centre coordinate of circle.
    radius : double
        Radius of circle.
    shape : tuple, optional
        Image shape which is used to determine the maximum extent of output
        pixel coordinates. This is useful for circles that exceed the image
        size. If None, the full extent of the circle is used.

    Returns
    -------
    rr, cc : ndarray of int
        Pixel coordinates of circle.
        May be used to directly index into an array, e.g.
        ``img[rr, cc] = 1``.

    Examples
    --------
    >>> from skimage.draw import circle
    >>> img = np.zeros((10, 10), dtype=np.uint8)
    >>> rr, cc = circle(4, 4, 5)
    >>> img[rr, cc] = 1
    >>> img
    array([[0, 0, 1, 1, 1, 1, 1, 0, 0, 0],
           [0, 1, 1, 1, 1, 1, 1, 1, 0, 0],
           [1, 1, 1, 1, 1, 1, 1, 1, 1, 0],
           [1, 1, 1, 1, 1, 1, 1, 1, 1, 0],
           [1, 1, 1, 1, 1, 1, 1, 1, 1, 0],
           [1, 1, 1, 1, 1, 1, 1, 1, 1, 0],
           [1, 1, 1, 1, 1, 1, 1, 1, 1, 0],
           [0, 1, 1, 1, 1, 1, 1, 1, 0, 0],
           [0, 0, 1, 1, 1, 1, 1, 0, 0, 0],
           [0, 0, 0, 0, 0, 0, 0, 0, 0, 0]], dtype=uint8)
    """
    return ellipse(r, c, radius, radius, shape)


def polygon_perimeter(r, c, shape=None, clip=False):
    """Generate polygon perimeter coordinates.

    Parameters
    ----------
    r : (N,) ndarray
        Row coordinates of vertices of polygon.
    c : (N,) ndarray
        Column coordinates of vertices of polygon.
    shape : tuple, optional
        Image shape which is used to determine maximum extents of output pixel
        coordinates. This is useful for polygons that exceed the image size.
        If None, the full extents of the polygon is used.
    clip : bool, optional
        Whether to clip the polygon to the provided shape.  If this is set
        to True, the drawn figure will always be a closed polygon with all
        edges visible.

    Returns
    -------
    rr, cc : ndarray of int
        Pixel coordinates of polygon.
        May be used to directly index into an array, e.g.
        ``img[rr, cc] = 1``.

    Examples
    --------
    >>> from skimage.draw import polygon_perimeter
    >>> img = np.zeros((10, 10), dtype=np.uint8)
    >>> rr, cc = polygon_perimeter([5, -1, 5, 10],
    ...                            [-1, 5, 11, 5],
    ...                            shape=img.shape, clip=True)
    >>> img[rr, cc] = 1
    >>> img
    array([[0, 0, 0, 0, 1, 1, 1, 0, 0, 0],
           [0, 0, 0, 1, 0, 0, 0, 1, 0, 0],
           [0, 0, 1, 0, 0, 0, 0, 0, 1, 0],
           [0, 1, 0, 0, 0, 0, 0, 0, 0, 1],
           [1, 0, 0, 0, 0, 0, 0, 0, 0, 1],
           [1, 0, 0, 0, 0, 0, 0, 0, 0, 1],
           [1, 0, 0, 0, 0, 0, 0, 0, 0, 1],
           [0, 1, 1, 0, 0, 0, 0, 0, 0, 1],
           [0, 0, 0, 1, 0, 0, 0, 1, 1, 0],
           [0, 0, 0, 0, 1, 1, 1, 0, 0, 0]], dtype=uint8)

    """
    if clip:
        if shape is None:
            raise ValueError("Must specify clipping shape")
        clip_box = np.array([0, 0, shape[0] - 1, shape[1] - 1])
    else:
        clip_box = np.array([np.min(r), np.min(c),
                             np.max(r), np.max(c)])

    # Do the clipping irrespective of whether clip is set.  This
    # ensures that the returned polygon is closed and is an array.
    r, c = polygon_clip(r, c, *clip_box)

    r = np.round(r).astype(int)
    c = np.round(c).astype(int)

    # Construct line segments
    rr, cc = [], []
    for i in range(len(r) - 1):
        line_r, line_c = line(r[i], c[i], r[i + 1], c[i + 1])
        rr.extend(line_r)
        cc.extend(line_c)

    rr = np.asarray(rr)
    cc = np.asarray(cc)

    if shape is None:
        return rr, cc
    else:
        return _coords_inside_image(rr, cc, shape)


def set_color(img, coords, color, alpha=1):
    """Set pixel color in the image at the given coordinates.

    Coordinates that exceed the shape of the image will be ignored.

    Parameters
    ----------
    img : (M, N, D) ndarray
        Image
    coords : tuple of ((P,) ndarray, (P,) ndarray)
        Row and column coordinates of pixels to be colored.
    color : (D,) ndarray
        Color to be assigned to coordinates in the image.
    alpha : scalar or (N,) ndarray
        Alpha values used to blend color with image.  0 is transparent,
        1 is opaque.

    Returns
    -------
    img : (M, N, D) ndarray
        The updated image.

    Examples
    --------
    >>> from skimage.draw import line, set_color
    >>> img = np.zeros((10, 10), dtype=np.uint8)
    >>> rr, cc = line(1, 1, 20, 20)
    >>> set_color(img, (rr, cc), 1)
    >>> img
    array([[0, 0, 0, 0, 0, 0, 0, 0, 0, 0],
           [0, 1, 0, 0, 0, 0, 0, 0, 0, 0],
           [0, 0, 1, 0, 0, 0, 0, 0, 0, 0],
           [0, 0, 0, 1, 0, 0, 0, 0, 0, 0],
           [0, 0, 0, 0, 1, 0, 0, 0, 0, 0],
           [0, 0, 0, 0, 0, 1, 0, 0, 0, 0],
           [0, 0, 0, 0, 0, 0, 1, 0, 0, 0],
           [0, 0, 0, 0, 0, 0, 0, 1, 0, 0],
           [0, 0, 0, 0, 0, 0, 0, 0, 1, 0],
           [0, 0, 0, 0, 0, 0, 0, 0, 0, 1]], dtype=uint8)

    """
    rr, cc = coords

    if img.ndim == 2:
        img = img[..., np.newaxis]

    color = np.array(color, ndmin=1, copy=False)

    if img.shape[-1] != color.shape[-1]:
        raise ValueError('Color shape ({}) must match last '
                         'image dimension ({}).'.format(color.shape[0],
                                                        img.shape[-1]))

    if np.isscalar(alpha):
        # Can be replaced by ``full_like`` when numpy 1.8 becomes
        # minimum dependency
        alpha = np.ones_like(rr) * alpha

    rr, cc, alpha = _coords_inside_image(rr, cc, img.shape, val=alpha)

    alpha = alpha[..., np.newaxis]

    color = color * alpha
    vals = img[rr, cc] * (1 - alpha)

    img[rr, cc] = vals + color


def line(r0, c0, r1, c1):
    """Generate line pixel coordinates.

    Parameters
    ----------
    r0, c0 : int
        Starting position (row, column).
    r1, c1 : int
        End position (row, column).

    Returns
    -------
    rr, cc : (N,) ndarray of int
        Indices of pixels that belong to the line.
        May be used to directly index into an array, e.g.
        ``img[rr, cc] = 1``.

    Notes
    -----
    Anti-aliased line generator is available with `line_aa`.

    Examples
    --------
    >>> from skimage.draw import line
    >>> img = np.zeros((10, 10), dtype=np.uint8)
    >>> rr, cc = line(1, 1, 8, 8)
    >>> img[rr, cc] = 1
    >>> img
    array([[0, 0, 0, 0, 0, 0, 0, 0, 0, 0],
           [0, 1, 0, 0, 0, 0, 0, 0, 0, 0],
           [0, 0, 1, 0, 0, 0, 0, 0, 0, 0],
           [0, 0, 0, 1, 0, 0, 0, 0, 0, 0],
           [0, 0, 0, 0, 1, 0, 0, 0, 0, 0],
           [0, 0, 0, 0, 0, 1, 0, 0, 0, 0],
           [0, 0, 0, 0, 0, 0, 1, 0, 0, 0],
           [0, 0, 0, 0, 0, 0, 0, 1, 0, 0],
           [0, 0, 0, 0, 0, 0, 0, 0, 1, 0],
           [0, 0, 0, 0, 0, 0, 0, 0, 0, 0]], dtype=uint8)
    """
    return _line(r0, c0, r1, c1)


def line_aa(r0, c0, r1, c1):
    """Generate anti-aliased line pixel coordinates.

    Parameters
    ----------
    r0, c0 : int
        Starting position (row, column).
    r1, c1 : int
        End position (row, column).

    Returns
    -------
    rr, cc, val : (N,) ndarray (int, int, float)
        Indices of pixels (`rr`, `cc`) and intensity values (`val`).
        ``img[rr, cc] = val``.

    References
    ----------
    .. [1] A Rasterizing Algorithm for Drawing Curves, A. Zingl, 2012
           http://members.chello.at/easyfilter/Bresenham.pdf

    Examples
    --------
    >>> from skimage.draw import line_aa
    >>> img = np.zeros((10, 10), dtype=np.uint8)
    >>> rr, cc, val = line_aa(1, 1, 8, 8)
    >>> img[rr, cc] = val * 255
    >>> img
    array([[  0,   0,   0,   0,   0,   0,   0,   0,   0,   0],
           [  0, 255,  74,   0,   0,   0,   0,   0,   0,   0],
           [  0,  74, 255,  74,   0,   0,   0,   0,   0,   0],
           [  0,   0,  74, 255,  74,   0,   0,   0,   0,   0],
           [  0,   0,   0,  74, 255,  74,   0,   0,   0,   0],
           [  0,   0,   0,   0,  74, 255,  74,   0,   0,   0],
           [  0,   0,   0,   0,   0,  74, 255,  74,   0,   0],
           [  0,   0,   0,   0,   0,   0,  74, 255,  74,   0],
           [  0,   0,   0,   0,   0,   0,   0,  74, 255,   0],
           [  0,   0,   0,   0,   0,   0,   0,   0,   0,   0]], dtype=uint8)
    """
    return _line_aa(r0, c0, r1, c1)


def polygon(r, c, shape=None):
    """Generate coordinates of pixels within polygon.

    Parameters
    ----------
    r : (N,) ndarray
        Row coordinates of vertices of polygon.
    c : (N,) ndarray
        Column coordinates of vertices of polygon.
    shape : tuple, optional
        Image shape which is used to determine the maximum extent of output
        pixel coordinates. This is useful for polygons that exceed the image
        size. If None, the full extent of the polygon is used.

    Returns
    -------
    rr, cc : ndarray of int
        Pixel coordinates of polygon.
        May be used to directly index into an array, e.g.
        ``img[rr, cc] = 1``.

    Examples
    --------
    >>> from skimage.draw import polygon
    >>> img = np.zeros((10, 10), dtype=np.uint8)
    >>> r = np.array([1, 2, 8, 1])
    >>> c = np.array([1, 7, 4, 1])
    >>> rr, cc = polygon(r, c)
    >>> img[rr, cc] = 1
    >>> img
    array([[0, 0, 0, 0, 0, 0, 0, 0, 0, 0],
           [0, 0, 0, 0, 0, 0, 0, 0, 0, 0],
           [0, 0, 1, 1, 1, 1, 1, 0, 0, 0],
           [0, 0, 1, 1, 1, 1, 1, 0, 0, 0],
           [0, 0, 0, 1, 1, 1, 0, 0, 0, 0],
           [0, 0, 0, 1, 1, 1, 0, 0, 0, 0],
           [0, 0, 0, 0, 1, 0, 0, 0, 0, 0],
           [0, 0, 0, 0, 1, 0, 0, 0, 0, 0],
           [0, 0, 0, 0, 0, 0, 0, 0, 0, 0],
           [0, 0, 0, 0, 0, 0, 0, 0, 0, 0]], dtype=uint8)

    """
    return _polygon(r, c, shape)


def circle_perimeter(r, c, radius, method='bresenham', shape=None):
    """Generate circle perimeter coordinates.

    Parameters
    ----------
    r, c : int
        Centre coordinate of circle.
    radius: int
        Radius of circle.
    method : {'bresenham', 'andres'}, optional
        bresenham : Bresenham method (default)
        andres : Andres method
    shape : tuple, optional
        Image shape which is used to determine the maximum extent of output
        pixel coordinates. This is useful for circles that exceed the image
        size. If None, the full extent of the circle is used.

    Returns
    -------
    rr, cc : (N,) ndarray of int
        Bresenham and Andres' method:
        Indices of pixels that belong to the circle perimeter.
        May be used to directly index into an array, e.g.
        ``img[rr, cc] = 1``.

    Notes
    -----
    Andres method presents the advantage that concentric
    circles create a disc whereas Bresenham can make holes. There
    is also less distortions when Andres circles are rotated.
    Bresenham method is also known as midpoint circle algorithm.
    Anti-aliased circle generator is available with `circle_perimeter_aa`.

    References
    ----------
    .. [1] J.E. Bresenham, "Algorithm for computer control of a digital
           plotter", IBM Systems journal, 4 (1965) 25-30.
    .. [2] E. Andres, "Discrete circles, rings and spheres", Computers &
           Graphics, 18 (1994) 695-706.

    Examples
    --------
    >>> from skimage.draw import circle_perimeter
    >>> img = np.zeros((10, 10), dtype=np.uint8)
    >>> rr, cc = circle_perimeter(4, 4, 3)
    >>> img[rr, cc] = 1
    >>> img
    array([[0, 0, 0, 0, 0, 0, 0, 0, 0, 0],
           [0, 0, 0, 1, 1, 1, 0, 0, 0, 0],
           [0, 0, 1, 0, 0, 0, 1, 0, 0, 0],
           [0, 1, 0, 0, 0, 0, 0, 1, 0, 0],
           [0, 1, 0, 0, 0, 0, 0, 1, 0, 0],
           [0, 1, 0, 0, 0, 0, 0, 1, 0, 0],
           [0, 0, 1, 0, 0, 0, 1, 0, 0, 0],
           [0, 0, 0, 1, 1, 1, 0, 0, 0, 0],
           [0, 0, 0, 0, 0, 0, 0, 0, 0, 0],
           [0, 0, 0, 0, 0, 0, 0, 0, 0, 0]], dtype=uint8)
    """
    return _circle_perimeter(r, c, radius, method, shape)


def circle_perimeter_aa(r, c, radius, shape=None):
    """Generate anti-aliased circle perimeter coordinates.

    Parameters
    ----------
    r, c : int
        Centre coordinate of circle.
    radius: int
        Radius of circle.
    shape : tuple, optional
        Image shape which is used to determine the maximum extent of output
        pixel coordinates. This is useful for circles that exceed the image
        size. If None, the full extent of the circle is used.

    Returns
    -------
    rr, cc, val : (N,) ndarray (int, int, float)
        Indices of pixels (`rr`, `cc`) and intensity values (`val`).
        ``img[rr, cc] = val``.

    Notes
    -----
    Wu's method draws anti-aliased circle. This implementation doesn't use
    lookup table optimization.

    References
    ----------
    .. [1] X. Wu, "An efficient antialiasing technique", In ACM SIGGRAPH
           Computer Graphics, 25 (1991) 143-152.

    Examples
    --------
    >>> from skimage.draw import circle_perimeter_aa
    >>> img = np.zeros((10, 10), dtype=np.uint8)
    >>> rr, cc, val = circle_perimeter_aa(4, 4, 3)
    >>> img[rr, cc] = val * 255
    >>> img
    array([[  0,   0,   0,   0,   0,   0,   0,   0,   0,   0],
           [  0,   0,  60, 211, 255, 211,  60,   0,   0,   0],
           [  0,  60, 194,  43,   0,  43, 194,  60,   0,   0],
           [  0, 211,  43,   0,   0,   0,  43, 211,   0,   0],
           [  0, 255,   0,   0,   0,   0,   0, 255,   0,   0],
           [  0, 211,  43,   0,   0,   0,  43, 211,   0,   0],
           [  0,  60, 194,  43,   0,  43, 194,  60,   0,   0],
           [  0,   0,  60, 211, 255, 211,  60,   0,   0,   0],
           [  0,   0,   0,   0,   0,   0,   0,   0,   0,   0],
           [  0,   0,   0,   0,   0,   0,   0,   0,   0,   0]], dtype=uint8)
    """
    return _circle_perimeter_aa(r, c, radius, shape)


def ellipse_perimeter(r, c, r_radius, c_radius, orientation=0, shape=None):
    """Generate ellipse perimeter coordinates.

    Parameters
    ----------
    r, c : int
        Centre coordinate of ellipse.
    r_radius, c_radius : int
        Minor and major semi-axes. ``(r/r_radius)**2 + (c/c_radius)**2 = 1``.
    orientation : double, optional
        Major axis orientation in clockwise direction as radians.
    shape : tuple, optional
        Image shape which is used to determine the maximum extent of output
        pixel coordinates. This is useful for ellipses that exceed the image
        size. If None, the full extent of the ellipse is used.

    Returns
    -------
    rr, cc : (N,) ndarray of int
        Indices of pixels that belong to the ellipse perimeter.
        May be used to directly index into an array, e.g.
        ``img[rr, cc] = 1``.

    References
    ----------
    .. [1] A Rasterizing Algorithm for Drawing Curves, A. Zingl, 2012
           http://members.chello.at/easyfilter/Bresenham.pdf

    Examples
    --------
    >>> from skimage.draw import ellipse_perimeter
    >>> img = np.zeros((10, 10), dtype=np.uint8)
    >>> rr, cc = ellipse_perimeter(5, 5, 3, 4)
    >>> img[rr, cc] = 1
    >>> img
    array([[0, 0, 0, 0, 0, 0, 0, 0, 0, 0],
           [0, 0, 0, 0, 0, 0, 0, 0, 0, 0],
           [0, 0, 0, 1, 1, 1, 1, 1, 0, 0],
           [0, 0, 1, 0, 0, 0, 0, 0, 1, 0],
           [0, 1, 0, 0, 0, 0, 0, 0, 0, 1],
           [0, 1, 0, 0, 0, 0, 0, 0, 0, 1],
           [0, 1, 0, 0, 0, 0, 0, 0, 0, 1],
           [0, 0, 1, 0, 0, 0, 0, 0, 1, 0],
           [0, 0, 0, 1, 1, 1, 1, 1, 0, 0],
           [0, 0, 0, 0, 0, 0, 0, 0, 0, 0]], dtype=uint8)
    """
    return _ellipse_perimeter(r, c, r_radius, c_radius, orientation, shape)


def bezier_curve(r0, c0, r1, c1, r2, c2, weight, shape=None):
    """Generate Bezier curve coordinates.

    Parameters
    ----------
    r0, c0 : int
        Coordinates of the first control point.
    r1, c1 : int
        Coordinates of the middle control point.
    r2, c2 : int
        Coordinates of the last control point.
    weight : double
        Middle control point weight, it describes the line tension.
    shape : tuple, optional
        Image shape which is used to determine the maximum extent of output
        pixel coordinates. This is useful for curves that exceed the image
        size. If None, the full extent of the curve is used.

    Returns
    -------
    rr, cc : (N,) ndarray of int
        Indices of pixels that belong to the Bezier curve.
        May be used to directly index into an array, e.g.
        ``img[rr, cc] = 1``.

    Notes
    -----
    The algorithm is the rational quadratic algorithm presented in
    reference [1]_.

    References
    ----------
    .. [1] A Rasterizing Algorithm for Drawing Curves, A. Zingl, 2012
           http://members.chello.at/easyfilter/Bresenham.pdf

    Examples
    --------
    >>> import numpy as np
    >>> from skimage.draw import bezier_curve
    >>> img = np.zeros((10, 10), dtype=np.uint8)
    >>> rr, cc = bezier_curve(1, 5, 5, -2, 8, 8, 2)
    >>> img[rr, cc] = 1
    >>> img
    array([[0, 0, 0, 0, 0, 0, 0, 0, 0, 0],
           [0, 0, 0, 0, 0, 1, 0, 0, 0, 0],
           [0, 0, 0, 1, 1, 0, 0, 0, 0, 0],
           [0, 0, 1, 0, 0, 0, 0, 0, 0, 0],
           [0, 1, 0, 0, 0, 0, 0, 0, 0, 0],
           [0, 1, 0, 0, 0, 0, 0, 0, 0, 0],
           [0, 0, 1, 1, 0, 0, 0, 0, 0, 0],
           [0, 0, 0, 0, 1, 1, 1, 0, 0, 0],
           [0, 0, 0, 0, 0, 0, 0, 1, 1, 0],
           [0, 0, 0, 0, 0, 0, 0, 0, 0, 0]], dtype=uint8)
    """
    return _bezier_curve(r0, c0, r1, c1, r2, c2, weight, shape)<|MERGE_RESOLUTION|>--- conflicted
+++ resolved
@@ -9,7 +9,7 @@
 
 
 def _ellipse_in_shape(shape, center, radii, rotation=0.):
-    """Generate coordinates of points within ellipse bounded by shape.
+    """ Generate coordinates of points within ellipse bounded by shape.
 
     Parameters
     ----------
@@ -86,16 +86,10 @@
 
     Notes
     -----
-<<<<<<< HEAD
     The ellipse equation::
 
     ((x * cos(alpha) + y * sin(alpha)) / x_radius) ** 2
                 + ((x * sin(alpha) - y * cos(alpha)) / y_radius) ** 2 = 1
-=======
-    The ellipse equation:
-    ``((x * cos(alpha) + y * sin(alpha)) / x_radius) ** 2
-                + ((x * sin(alpha) - y * cos(alpha)) / y_radius) ** 2 = 1``
->>>>>>> b0279769
 
     """
 
